--- conflicted
+++ resolved
@@ -36,14 +36,10 @@
 Each record is composed of columns (also called fields).
 Every table is defined by a schema that describes the column names, data types, and other information.
 
-<<<<<<< HEAD
 **Import Query**: The SELECT query to use to import data from the specified table.
 
-**Service Account File Path**: Path on the local file system of the service account key used for
-=======
 **Service Account**  - service account key used for authorization
 * **File Path**: Path on the local file system of the service account key used for
->>>>>>> 51ce7b12
 authorization. Can be set to 'auto-detect' when running on a Dataproc cluster.
 When running on other clusters, the file must be present on every node in the cluster.
 * **JSON**: Contents of the service account JSON file.
