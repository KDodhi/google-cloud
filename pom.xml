--- conflicted
+++ resolved
@@ -58,13 +58,8 @@
     <jee.version>7</jee.version>
     <project.build.sourceEncoding>UTF-8</project.build.sourceEncoding>
     <avro.version>1.7.7</avro.version>
-<<<<<<< HEAD
     <cdap.version>6.1.0-SNAPSHOT</cdap.version>
     <cdap.plugin.version>2.3.0-SNAPSHOT</cdap.plugin.version>
-=======
-    <cdap.version>6.0.0</cdap.version>
-    <cdap.plugin.version>2.2.0</cdap.plugin.version>
->>>>>>> 5f300672
     <guava.version>20.0</guava.version>
     <hadoop.version>2.8.0</hadoop.version>
     <jackson.core.version>2.8.11.1</jackson.core.version>
